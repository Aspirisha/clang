//===--- TokenLexer.cpp - Lex from a token stream -------------------------===//
//
//                     The LLVM Compiler Infrastructure
//
// This file is distributed under the University of Illinois Open Source
// License. See LICENSE.TXT for details.
//
//===----------------------------------------------------------------------===//
//
// This file implements the TokenLexer interface.
//
//===----------------------------------------------------------------------===//

#include "clang/Lex/TokenLexer.h"
#include "clang/Basic/SourceManager.h"
#include "clang/Lex/LexDiagnostic.h"
#include "clang/Lex/MacroArgs.h"
#include "clang/Lex/MacroInfo.h"
#include "clang/Lex/Preprocessor.h"
#include "llvm/ADT/SmallString.h"

using namespace clang;
using namespace std;

/// Create a TokenLexer for the specified macro with the specified actual
/// arguments.  Note that this ctor takes ownership of the ActualArgs pointer.
void TokenLexer::Init(Token &Tok, SourceLocation ELEnd, MacroInfo *MI,
                      MacroArgs *Actuals) {
  // If the client is reusing a TokenLexer, make sure to free any memory
  // associated with it.
  destroy();

  Macro = MI;
  ActualArgs = Actuals;
  CurToken = 0;
  ExpandLocStart = Tok.getLocation();
  ExpandLocEnd = ELEnd;
  AtStartOfLine = Tok.isAtStartOfLine();
  HasLeadingSpace = Tok.hasLeadingSpace();
  NextTokGetsSpace = false;
  Tokens = &*Macro->tokens_begin();
  OwnsTokens = false;
  DisableMacroExpansion = false;
  NumTokens = Macro->tokens_end()-Macro->tokens_begin();
  MacroExpansionStart = SourceLocation();
  ReadingFromExpansionCache = false;

  SourceManager &SM = PP.getSourceManager();
  MacroStartSLocOffset = SM.getNextLocalOffset();

  if (NumTokens > 0) {
    assert(Tokens[0].getLocation().isValid());
    assert((Tokens[0].getLocation().isFileID() || Tokens[0].is(tok::comment)) &&
           "Macro defined in macro?");
    assert(ExpandLocStart.isValid());

    // Reserve a source location entry chunk for the length of the macro
    // definition. Tokens that get lexed directly from the definition will
    // have their locations pointing inside this chunk. This is to avoid
    // creating separate source location entries for each token.
    MacroDefStart = SM.getExpansionLoc(Tokens[0].getLocation());
    MacroDefLength = Macro->getDefinitionLength(SM);
    MacroExpansionStart = SM.createExpansionLoc(MacroDefStart,
                                                ExpandLocStart,
                                                ExpandLocEnd,
                                                MacroDefLength);
  }

  // If this is a function-like macro, expand the arguments and change
  // Tokens to point to the expanded tokens.
  if (Macro->isFunctionLike() && Macro->getNumArgs())
    ExpandFunctionArguments();

  // Mark the macro as currently disabled, so that it is not recursively
  // expanded.  The macro must be disabled only after argument pre-expansion of
  // function-like macro arguments occurs.
  Macro->DisableMacro();

  // let's consider simplest case
  if (Macro->isObjectLike()) {
    ReadingFromExpansionCache = Macro->isExpansionCacheValid();
    if (ReadingFromExpansionCache) {
      Tokens = &*Macro->expansion_tokens_begin();
      NumTokens = Macro->getExpCache().size();
    }
  }

}



/// Create a TokenLexer for the specified token stream.  This does not
/// take ownership of the specified token vector.
void TokenLexer::Init(const Token *TokArray, unsigned NumToks,
                      bool disableMacroExpansion, bool ownsTokens) {
  // If the client is reusing a TokenLexer, make sure to free any memory
  // associated with it.
  destroy();
  Macro = nullptr;
  ActualArgs = nullptr;
  Tokens = TokArray;
  OwnsTokens = ownsTokens;
  DisableMacroExpansion = disableMacroExpansion;
  NumTokens = NumToks;
  CurToken = 0;
  ExpandLocStart = ExpandLocEnd = SourceLocation();
  AtStartOfLine = false;
  HasLeadingSpace = false;
  NextTokGetsSpace = false;
  MacroExpansionStart = SourceLocation();
  ReadingFromExpansionCache = false;
  // Set HasLeadingSpace/AtStartOfLine so that the first token will be
  // returned unmodified.
  if (NumToks != 0) {
    AtStartOfLine   = TokArray[0].isAtStartOfLine();
    HasLeadingSpace = TokArray[0].hasLeadingSpace();
  }
}


void TokenLexer::destroy() {
  // If this was a function-like macro that actually uses its arguments, delete
  // the expanded tokens.
  if (OwnsTokens) {
    delete [] Tokens;
    Tokens = nullptr;
    OwnsTokens = false;
  }

  // TokenLexer owns its formal arguments.
  if (ActualArgs) ActualArgs->destroy(PP);
}

bool TokenLexer::MaybeRemoveCommaBeforeVaArgs(
    SmallVectorImpl<Token> &ResultToks, bool HasPasteOperator, MacroInfo *Macro,
    unsigned MacroArgNo, Preprocessor &PP) {
  // Is the macro argument __VA_ARGS__?
  if (!Macro->isVariadic() || MacroArgNo != Macro->getNumArgs()-1)
    return false;

  // In Microsoft-compatibility mode, a comma is removed in the expansion
  // of " ... , __VA_ARGS__ " if __VA_ARGS__ is empty.  This extension is
  // not supported by gcc.
  if (!HasPasteOperator && !PP.getLangOpts().MSVCCompat)
    return false;

  // GCC removes the comma in the expansion of " ... , ## __VA_ARGS__ " if
  // __VA_ARGS__ is empty, but not in strict C99 mode where there are no
  // named arguments, where it remains.  In all other modes, including C99
  // with GNU extensions, it is removed regardless of named arguments.
  // Microsoft also appears to support this extension, unofficially.
  if (PP.getLangOpts().C99 && !PP.getLangOpts().GNUMode
        && Macro->getNumArgs() < 2)
    return false;

  // Is a comma available to be removed?
  if (ResultToks.empty() || !ResultToks.back().is(tok::comma))
    return false;

  // Issue an extension diagnostic for the paste operator.
  if (HasPasteOperator)
    PP.Diag(ResultToks.back().getLocation(), diag::ext_paste_comma);

  // Remove the comma.
  ResultToks.pop_back();

  // If the comma was right after another paste (e.g. "X##,##__VA_ARGS__"),
  // then removal of the comma should produce a placemarker token (in C99
  // terms) which we model by popping off the previous ##, giving us a plain
  // "X" when __VA_ARGS__ is empty.
  if (!ResultToks.empty() && ResultToks.back().is(tok::hashhash))
    ResultToks.pop_back();

  // Never add a space, even if the comma, ##, or arg had a space.
  NextTokGetsSpace = false;
  return true;
}

/// Expand the arguments of a function-like macro so that we can quickly
/// return preexpanded tokens from Tokens.
void TokenLexer::ExpandFunctionArguments() {

  SmallVector<Token, 128> ResultToks;

  // Loop through 'Tokens', expanding them into ResultToks.  Keep
  // track of whether we change anything.  If not, no need to keep them.  If so,
  // we install the newly expanded sequence as the new 'Tokens' list.
  bool MadeChange = false;

  for (unsigned i = 0, e = NumTokens; i != e; ++i) {
    // If we found the stringify operator, get the argument stringified.  The
    // preprocessor already verified that the following token is a macro name
    // when the #define was parsed.
    const Token &CurTok = Tokens[i];
    if (i != 0 && !Tokens[i-1].is(tok::hashhash) && CurTok.hasLeadingSpace())
      NextTokGetsSpace = true;

    if (CurTok.isOneOf(tok::hash, tok::hashat)) {
      int ArgNo = Macro->getArgumentNum(Tokens[i+1].getIdentifierInfo());
      assert(ArgNo != -1 && "Token following # is not an argument?");

      SourceLocation ExpansionLocStart =
          getExpansionLocForMacroDefLoc(CurTok.getLocation());
      SourceLocation ExpansionLocEnd =
          getExpansionLocForMacroDefLoc(Tokens[i+1].getLocation());

      Token Res;
      if (CurTok.is(tok::hash))  // Stringify
        Res = ActualArgs->getStringifiedArgument(ArgNo, PP,
                                                 ExpansionLocStart,
                                                 ExpansionLocEnd);
      else {
        // 'charify': don't bother caching these.
        Res = MacroArgs::StringifyArgument(ActualArgs->getUnexpArgument(ArgNo),
                                           PP, true,
                                           ExpansionLocStart,
                                           ExpansionLocEnd);
      }
      Res.setFlag(Token::StringifiedInMacro);

      // The stringified/charified string leading space flag gets set to match
      // the #/#@ operator.
      if (NextTokGetsSpace)
        Res.setFlag(Token::LeadingSpace);

      ResultToks.push_back(Res);
      MadeChange = true;
      ++i;  // Skip arg name.
      NextTokGetsSpace = false;
      continue;
    }

    // Find out if there is a paste (##) operator before or after the token.
    bool NonEmptyPasteBefore =
      !ResultToks.empty() && ResultToks.back().is(tok::hashhash);
    bool PasteBefore = i != 0 && Tokens[i-1].is(tok::hashhash);
    bool PasteAfter = i+1 != e && Tokens[i+1].is(tok::hashhash);
    assert(!NonEmptyPasteBefore || PasteBefore);

    // Otherwise, if this is not an argument token, just add the token to the
    // output buffer.
    IdentifierInfo *II = CurTok.getIdentifierInfo();
    int ArgNo = II ? Macro->getArgumentNum(II) : -1;
    if (ArgNo == -1) {
      // This isn't an argument, just add it.
      ResultToks.push_back(CurTok);

      if (NextTokGetsSpace) {
        ResultToks.back().setFlag(Token::LeadingSpace);
        NextTokGetsSpace = false;
      } else if (PasteBefore && !NonEmptyPasteBefore)
        ResultToks.back().clearFlag(Token::LeadingSpace);

      continue;
    }

    // An argument is expanded somehow, the result is different than the
    // input.
    MadeChange = true;

    // Otherwise, this is a use of the argument.

    // In Microsoft mode, remove the comma before __VA_ARGS__ to ensure there
    // are no trailing commas if __VA_ARGS__ is empty.
    if (!PasteBefore && ActualArgs->isVarargsElidedUse() &&
        MaybeRemoveCommaBeforeVaArgs(ResultToks,
                                     /*HasPasteOperator=*/false,
                                     Macro, ArgNo, PP))
      continue;

    // If it is not the LHS/RHS of a ## operator, we must pre-expand the
    // argument and substitute the expanded tokens into the result.  This is
    // C99 6.10.3.1p1.
    if (!PasteBefore && !PasteAfter) {
      const Token *ResultArgToks;

      // Only preexpand the argument if it could possibly need it.  This
      // avoids some work in common cases.
      const Token *ArgTok = ActualArgs->getUnexpArgument(ArgNo);
      if (ActualArgs->ArgNeedsPreexpansion(ArgTok, PP))
        ResultArgToks = &ActualArgs->getPreExpArgument(ArgNo, Macro, PP)[0];
      else
        ResultArgToks = ArgTok;  // Use non-preexpanded tokens.

      llvm::errs() << ArgTok->getName() << "\n";
      // If the arg token expanded into anything, append it.
      if (ResultArgToks->isNot(tok::eof)) {
        unsigned FirstResult = ResultToks.size();
        unsigned NumToks = MacroArgs::getArgLength(ResultArgToks);
        ResultToks.append(ResultArgToks, ResultArgToks+NumToks);

        // In Microsoft-compatibility mode, we follow MSVC's preprocessing
        // behavior by not considering single commas from nested macro
        // expansions as argument separators. Set a flag on the token so we can
        // test for this later when the macro expansion is processed.
        if (PP.getLangOpts().MSVCCompat && NumToks == 1 &&
            ResultToks.back().is(tok::comma))
          ResultToks.back().setFlag(Token::IgnoredComma);

        // If the '##' came from expanding an argument, turn it into 'unknown'
        // to avoid pasting.
        for (unsigned i = FirstResult, e = ResultToks.size(); i != e; ++i) {
          Token &Tok = ResultToks[i];
          if (Tok.is(tok::hashhash))
            Tok.setKind(tok::unknown);
        }

        if(ExpandLocStart.isValid()) {
          updateLocForMacroArgTokens(CurTok.getLocation(),
                                     ResultToks.begin()+FirstResult,
                                     ResultToks.end());
        }

        // If any tokens were substituted from the argument, the whitespace
        // before the first token should match the whitespace of the arg
        // identifier.
        ResultToks[FirstResult].setFlagValue(Token::LeadingSpace,
                                             NextTokGetsSpace);
        NextTokGetsSpace = false;
      }
      continue;
    }

    // Okay, we have a token that is either the LHS or RHS of a paste (##)
    // argument.  It gets substituted as its non-pre-expanded tokens.
    const Token *ArgToks = ActualArgs->getUnexpArgument(ArgNo);
    unsigned NumToks = MacroArgs::getArgLength(ArgToks);
    if (NumToks) {  // Not an empty argument?
      // If this is the GNU ", ## __VA_ARGS__" extension, and we just learned
      // that __VA_ARGS__ expands to multiple tokens, avoid a pasting error when
      // the expander trys to paste ',' with the first token of the __VA_ARGS__
      // expansion.
      if (NonEmptyPasteBefore && ResultToks.size() >= 2 &&
          ResultToks[ResultToks.size()-2].is(tok::comma) &&
          (unsigned)ArgNo == Macro->getNumArgs()-1 &&
          Macro->isVariadic()) {
        // Remove the paste operator, report use of the extension.
        PP.Diag(ResultToks.pop_back_val().getLocation(), diag::ext_paste_comma);
      }

      ResultToks.append(ArgToks, ArgToks+NumToks);

      // If the '##' came from expanding an argument, turn it into 'unknown'
      // to avoid pasting.
      for (unsigned i = ResultToks.size() - NumToks, e = ResultToks.size();
             i != e; ++i) {
        Token &Tok = ResultToks[i];
        if (Tok.is(tok::hashhash))
          Tok.setKind(tok::unknown);
      }

      if (ExpandLocStart.isValid()) {
        updateLocForMacroArgTokens(CurTok.getLocation(),
                                   ResultToks.end()-NumToks, ResultToks.end());
      }

      // If this token (the macro argument) was supposed to get leading
      // whitespace, transfer this information onto the first token of the
      // expansion.
      //
      // Do not do this if the paste operator occurs before the macro argument,
      // as in "A ## MACROARG".  In valid code, the first token will get
      // smooshed onto the preceding one anyway (forming AMACROARG).  In
      // assembler-with-cpp mode, invalid pastes are allowed through: in this
      // case, we do not want the extra whitespace to be added.  For example,
      // we want ". ## foo" -> ".foo" not ". foo".
      if (NextTokGetsSpace)
        ResultToks[ResultToks.size()-NumToks].setFlag(Token::LeadingSpace);

      NextTokGetsSpace = false;
      continue;
    }

    // If an empty argument is on the LHS or RHS of a paste, the standard (C99
    // 6.10.3.3p2,3) calls for a bunch of placemarker stuff to occur.  We
    // implement this by eating ## operators when a LHS or RHS expands to
    // empty.
    if (PasteAfter) {
      // Discard the argument token and skip (don't copy to the expansion
      // buffer) the paste operator after it.
      ++i;
      continue;
    }

    // If this is on the RHS of a paste operator, we've already copied the
    // paste operator to the ResultToks list, unless the LHS was empty too.
    // Remove it.
    assert(PasteBefore);
    if (NonEmptyPasteBefore) {
      assert(ResultToks.back().is(tok::hashhash));
      ResultToks.pop_back();
    }

    // If this is the __VA_ARGS__ token, and if the argument wasn't provided,
    // and if the macro had at least one real argument, and if the token before
    // the ## was a comma, remove the comma.  This is a GCC extension which is
    // disabled when using -std=c99.
    if (ActualArgs->isVarargsElidedUse())
      MaybeRemoveCommaBeforeVaArgs(ResultToks,
                                   /*HasPasteOperator=*/true,
                                   Macro, ArgNo, PP);

    continue;
  }

  // If anything changed, install this as the new Tokens list.
  if (MadeChange) {
    assert(!OwnsTokens && "This would leak if we already own the token list");
    // This is deleted in the dtor.
    NumTokens = ResultToks.size(); // TODO this is right approach
    // The tokens will be added to Preprocessor's cache and will be removed
    // when this TokenLexer finishes lexing them.
    Tokens = PP.cacheMacroExpandedTokens(this, ResultToks);

    // The preprocessor cache of macro expanded tokens owns these tokens,not us.
    OwnsTokens = false;
  }
}

/// \brief Checks if two tokens form wide string literal.
static bool isWideStringLiteralFromMacro(const Token &FirstTok,
                                         const Token &SecondTok) {
  return FirstTok.is(tok::identifier) &&
         FirstTok.getIdentifierInfo()->isStr("L") && SecondTok.isLiteral() &&
         SecondTok.stringifiedInMacro();
}

/// Lex - Lex and return a token from this macro stream.
///
bool TokenLexer::Lex(Token &Tok) {
<<<<<<< HEAD
=======
  // let's consider simplest case
  if (CurToken == 0 && ReadingCachePos == 0 && Macro && Macro->isObjectLike()) {
    //ReadingFromExpansionCache = false;
    if (Macro->isExpansionCacheValid()) {
      Tokens = &*Macro->expansion_tokens_begin();
      NumTokens = Macro->getExpCache().size();
    }
  }

>>>>>>> fc867435
  // Lexing off the end of the macro, pop this macro off the expansion stack.
  if (isAtEnd()) {
    // If this is a macro (not a token stream), mark the macro enabled now
    // that it is no longer being expanded.
    if (Macro)
      Macro->EnableMacro();

    Tok.startToken();
    Tok.setFlagValue(Token::StartOfLine , AtStartOfLine);
    Tok.setFlagValue(Token::LeadingSpace, HasLeadingSpace || NextTokGetsSpace);
    if (CurToken == 0)
      Tok.setFlag(Token::LeadingEmptyMacro);

    if (Macro && !Macro->isExpansionCacheValid()) {
      makeCachedExpansion(Macro);
    }

    bool result = PP.HandleEndOfTokenLexer(Tok);
    return result;
  }

  /*if (ReadingFromExpansionCache) {
    return LexCachedExpansion(Tok);
  }*/

  SourceManager &SM = PP.getSourceManager();

  // If this is the first token of the expanded result, we inherit spacing
  // properties later.
  bool isFirstToken = CurToken == 0;

  // Get the next token to return.
  Tok = Tokens[CurToken++];


  bool TokenIsFromPaste = false;

  // If this token is followed by a token paste (##) operator, paste the tokens!
  // Note that ## is a normal token when not expanding a macro.
  if (!isAtEnd() && Macro &&
      (Tokens[CurToken].is(tok::hashhash) ||
       // Special processing of L#x macros in -fms-compatibility mode.
       // Microsoft compiler is able to form a wide string literal from
       // 'L#macro_arg' construct in a function-like macro.
       (PP.getLangOpts().MSVCCompat &&
        isWideStringLiteralFromMacro(Tok, Tokens[CurToken])))) {
    // When handling the microsoft /##/ extension, the final token is
    // returned by PasteTokens, not the pasted token.
    if (PasteTokens(Tok))
      return true;

    TokenIsFromPaste = true;
  }

  // The token's current location indicate where the token was lexed from.  We
  // need this information to compute the spelling of the token, but any
  // diagnostics for the expanded token should appear as if they came from
  // ExpansionLoc.  Pull this information together into a new SourceLocation
  // that captures all of this.
  if (ExpandLocStart.isValid() &&   // Don't do this for token streams.
      // Check that the token's location was not already set properly.
      SM.isBeforeInSLocAddrSpace(Tok.getLocation(), MacroStartSLocOffset)) {
    SourceLocation instLoc;
    if (Tok.is(tok::comment)) {
      instLoc = SM.createExpansionLoc(Tok.getLocation(),
                                      ExpandLocStart,
                                      ExpandLocEnd,
                                      Tok.getLength());
    } else {
      auto loc = Tok.getLocation();
<<<<<<< HEAD
      Tok.setLocation(SourceLocation::getFromRawEncoding(loc.getRawEncoding() & 0x7FFFFFFFU));
=======
      Tok.setLocation(SourceLocation::getFromRawEncoding(
              loc.getRawEncoding() & 0x7FFFFFFFU));
>>>>>>> fc867435
      instLoc = getExpansionLocForMacroDefLoc(Tok.getLocation());
    }

    Tok.setLocation(instLoc);
  }

  // If this is the first token, set the lexical properties of the token to
  // match the lexical properties of the macro identifier.
  if (isFirstToken) {
    Tok.setFlagValue(Token::StartOfLine , AtStartOfLine);
    Tok.setFlagValue(Token::LeadingSpace, HasLeadingSpace);
  } else {
    // If this is not the first token, we may still need to pass through
    // leading whitespace if we've expanded a macro.
    if (AtStartOfLine) Tok.setFlag(Token::StartOfLine);
    if (HasLeadingSpace) Tok.setFlag(Token::LeadingSpace);
  }
  AtStartOfLine = false;
  HasLeadingSpace = false;

  if (Macro && !Macro->isCachedWithoutExpansion()) // TODO probably move to Preprocessor::HandleDefineDirective
    Macro->addTokenToUnexpandedCache(Tok);

  // Handle recursive expansion!
  if (!Tok.isAnnotation() && Tok.getIdentifierInfo() != nullptr) {
    // Change the kind of this identifier to the appropriate token kind, e.g.
    // turning "for" into a keyword.
    IdentifierInfo *II = Tok.getIdentifierInfo();
    Tok.setKind(II->getTokenID());
    //llvm::errs() << Tok.getName() << "\n";

    // If this identifier was poisoned and from a paste, emit an error.  This
    // won't be handled by Preprocessor::HandleIdentifier because this is coming
    // from a macro expansion.
    if (II->isPoisoned() && TokenIsFromPaste) {
      PP.HandlePoisonedIdentifier(Tok);
    }

<<<<<<< HEAD
    if (!DisableMacroExpansion && II->isHandleIdentifierCase())
      return PP.HandleIdentifier(Tok);
=======
    if (!DisableMacroExpansion && II->isHandleIdentifierCase()) {
      return PP.HandleIdentifier(Tok);
    }
>>>>>>> fc867435
  }

  // Otherwise, return a normal token.
  return true;
}

bool TokenLexer::LexCachedExpansion(Token &Tok)
{
  assert(CurToken < Macro->getExpCache().size() && "Out of cache bounds");
  Tok = Tokens[CurToken++];
  return true; // TODO always true?
}

/// PasteTokens - Tok is the LHS of a ## operator, and CurToken is the ##
/// operator.  Read the ## and RHS, and paste the LHS/RHS together.  If there
/// are more ## after it, chomp them iteratively.  Return the result as Tok.
/// If this returns true, the caller should immediately return the token.
bool TokenLexer::PasteTokens(Token &Tok) {
  // MSVC: If previous token was pasted, this must be a recovery from an invalid
  // paste operation. Ignore spaces before this token to mimic MSVC output.
  // Required for generating valid UUID strings in some MS headers.
  if (PP.getLangOpts().MicrosoftExt && (CurToken >= 2) &&
      Tokens[CurToken - 2].is(tok::hashhash))
    Tok.clearFlag(Token::LeadingSpace);
  
  SmallString<128> Buffer;
  const char *ResultTokStrPtr = nullptr;
  SourceLocation StartLoc = Tok.getLocation();
  SourceLocation PasteOpLoc;
  do {
    // Consume the ## operator if any.
    PasteOpLoc = Tokens[CurToken].getLocation();
    if (Tokens[CurToken].is(tok::hashhash))
      ++CurToken;
    assert(!isAtEnd() && "No token on the RHS of a paste operator!");

    // Get the RHS token.
    const Token &RHS = Tokens[CurToken];

    // Allocate space for the result token.  This is guaranteed to be enough for
    // the two tokens.
    Buffer.resize(Tok.getLength() + RHS.getLength());

    // Get the spelling of the LHS token in Buffer.
    const char *BufPtr = &Buffer[0];
    bool Invalid = false;
    unsigned LHSLen = PP.getSpelling(Tok, BufPtr, &Invalid);
    if (BufPtr != &Buffer[0])   // Really, we want the chars in Buffer!
      memcpy(&Buffer[0], BufPtr, LHSLen);
    if (Invalid)
      return true;

    BufPtr = Buffer.data() + LHSLen;
    unsigned RHSLen = PP.getSpelling(RHS, BufPtr, &Invalid);
    if (Invalid)
      return true;
    if (RHSLen && BufPtr != &Buffer[LHSLen])
      // Really, we want the chars in Buffer!
      memcpy(&Buffer[LHSLen], BufPtr, RHSLen);

    // Trim excess space.
    Buffer.resize(LHSLen+RHSLen);

    // Plop the pasted result (including the trailing newline and null) into a
    // scratch buffer where we can lex it.
    Token ResultTokTmp;
    ResultTokTmp.startToken();

    // Claim that the tmp token is a string_literal so that we can get the
    // character pointer back from CreateString in getLiteralData().
    ResultTokTmp.setKind(tok::string_literal);
    PP.CreateString(Buffer, ResultTokTmp);
    SourceLocation ResultTokLoc = ResultTokTmp.getLocation();
    ResultTokStrPtr = ResultTokTmp.getLiteralData();

    // Lex the resultant pasted token into Result.
    Token Result;

    if (Tok.isAnyIdentifier() && RHS.isAnyIdentifier()) {
      // Common paste case: identifier+identifier = identifier.  Avoid creating
      // a lexer and other overhead.
      PP.IncrementPasteCounter(true);
      Result.startToken();
      Result.setKind(tok::raw_identifier);
      Result.setRawIdentifierData(ResultTokStrPtr);
      Result.setLocation(ResultTokLoc);
      Result.setLength(LHSLen+RHSLen);
    } else {
      PP.IncrementPasteCounter(false);

      assert(ResultTokLoc.isFileID() &&
             "Should be a raw location into scratch buffer");
      SourceManager &SourceMgr = PP.getSourceManager();
      FileID LocFileID = SourceMgr.getFileID(ResultTokLoc);

      bool Invalid = false;
      const char *ScratchBufStart
        = SourceMgr.getBufferData(LocFileID, &Invalid).data();
      if (Invalid)
        return false;

      // Make a lexer to lex this string from.  Lex just this one token.
      // Make a lexer object so that we lex and expand the paste result.
      Lexer TL(SourceMgr.getLocForStartOfFile(LocFileID),
               PP.getLangOpts(), ScratchBufStart,
               ResultTokStrPtr, ResultTokStrPtr+LHSLen+RHSLen);

      // Lex a token in raw mode.  This way it won't look up identifiers
      // automatically, lexing off the end will return an eof token, and
      // warnings are disabled.  This returns true if the result token is the
      // entire buffer.
      bool isInvalid = !TL.LexFromRawLexer(Result);

      // If we got an EOF token, we didn't form even ONE token.  For example, we
      // did "/ ## /" to get "//".
      isInvalid |= Result.is(tok::eof);

      // If pasting the two tokens didn't form a full new token, this is an
      // error.  This occurs with "x ## +"  and other stuff.  Return with Tok
      // unmodified and with RHS as the next token to lex.
      if (isInvalid) {
        // Explicitly convert the token location to have proper expansion
        // information so that the user knows where it came from.
        SourceManager &SM = PP.getSourceManager();
        SourceLocation Loc =
          SM.createExpansionLoc(PasteOpLoc, ExpandLocStart, ExpandLocEnd, 2);

        // Test for the Microsoft extension of /##/ turning into // here on the
        // error path.
        if (PP.getLangOpts().MicrosoftExt && Tok.is(tok::slash) &&
            RHS.is(tok::slash)) {
          HandleMicrosoftCommentPaste(Tok, Loc);
          return true;
        }

        // Do not emit the error when preprocessing assembler code.
        if (!PP.getLangOpts().AsmPreprocessor) {
          // If we're in microsoft extensions mode, downgrade this from a hard
          // error to an extension that defaults to an error.  This allows
          // disabling it.
          PP.Diag(Loc, PP.getLangOpts().MicrosoftExt ? diag::ext_pp_bad_paste_ms
                                                     : diag::err_pp_bad_paste)
              << Buffer;
        }

        // An error has occurred so exit loop.
        break;
      }

      // Turn ## into 'unknown' to avoid # ## # from looking like a paste
      // operator.
      if (Result.is(tok::hashhash))
        Result.setKind(tok::unknown);
    }

    // Transfer properties of the LHS over the Result.
    Result.setFlagValue(Token::StartOfLine , Tok.isAtStartOfLine());
    Result.setFlagValue(Token::LeadingSpace, Tok.hasLeadingSpace());
    
    // Finally, replace LHS with the result, consume the RHS, and iterate.
    ++CurToken;
    Tok = Result;
  } while (!isAtEnd() && Tokens[CurToken].is(tok::hashhash));

  SourceLocation EndLoc = Tokens[CurToken - 1].getLocation();

  // The token's current location indicate where the token was lexed from.  We
  // need this information to compute the spelling of the token, but any
  // diagnostics for the expanded token should appear as if the token was
  // expanded from the full ## expression. Pull this information together into
  // a new SourceLocation that captures all of this.
  SourceManager &SM = PP.getSourceManager();
  if (StartLoc.isFileID())
    StartLoc = getExpansionLocForMacroDefLoc(StartLoc);
  if (EndLoc.isFileID())
    EndLoc = getExpansionLocForMacroDefLoc(EndLoc);
  FileID MacroFID = SM.getFileID(MacroExpansionStart);
  while (SM.getFileID(StartLoc) != MacroFID)
    StartLoc = SM.getImmediateExpansionRange(StartLoc).first;
  while (SM.getFileID(EndLoc) != MacroFID)
    EndLoc = SM.getImmediateExpansionRange(EndLoc).second;
    
  Tok.setLocation(SM.createExpansionLoc(Tok.getLocation(), StartLoc, EndLoc,
                                        Tok.getLength()));

  // Now that we got the result token, it will be subject to expansion.  Since
  // token pasting re-lexes the result token in raw mode, identifier information
  // isn't looked up.  As such, if the result is an identifier, look up id info.
  if (Tok.is(tok::raw_identifier)) {
    // Look up the identifier info for the token.  We disabled identifier lookup
    // by saying we're skipping contents, so we need to do this manually.
    PP.LookUpIdentifierInfo(Tok);
  }
  return false;
}

/// isNextTokenLParen - If the next token lexed will pop this macro off the
/// expansion stack, return 2.  If the next unexpanded token is a '(', return
/// 1, otherwise return 0.
unsigned TokenLexer::isNextTokenLParen() const {
  // Out of tokens?
  // TODO here need proper answer while using cache
<<<<<<< HEAD
=======
  //llvm::errs() << "TokenLexer::isNextTokenLParen\n";
>>>>>>> fc867435
  if (isAtEnd())
    return 2;
  return (!ReadingFromExpansionCache) ? Tokens[CurToken].is(tok::l_paren) :
          Macro->getExpCache()[ReadingCachePos].is(tok::l_paren);
}

/// isParsingPreprocessorDirective - Return true if we are in the middle of a
/// preprocessor directive.
bool TokenLexer::isParsingPreprocessorDirective() const {
  // TODO here need proper answer while using cache
<<<<<<< HEAD
=======
  //llvm::errs() << "TokenLexer::isParsingPreprocessorDirective\n";
>>>>>>> fc867435
  return Tokens[NumTokens-1].is(tok::eod) && !isAtEnd();
}

/// HandleMicrosoftCommentPaste - In microsoft compatibility mode, /##/ pastes
/// together to form a comment that comments out everything in the current
/// macro, other active macros, and anything left on the current physical
/// source line of the expanded buffer.  Handle this by returning the
/// first token on the next line.
void TokenLexer::HandleMicrosoftCommentPaste(Token &Tok, SourceLocation OpLoc) {
  PP.Diag(OpLoc, diag::ext_comment_paste_microsoft);

  // We 'comment out' the rest of this macro by just ignoring the rest of the
  // tokens that have not been lexed yet, if any.

  // Since this must be a macro, mark the macro enabled now that it is no longer
  // being expanded.
  assert(Macro && "Token streams can't paste comments");
  Macro->EnableMacro();

  PP.HandleMicrosoftCommentPaste(Tok);
}

/// \brief If \arg loc is a file ID and points inside the current macro
/// definition, returns the appropriate source location pointing at the
/// macro expansion source location entry, otherwise it returns an invalid
/// SourceLocation.
SourceLocation
TokenLexer::getExpansionLocForMacroDefLoc(SourceLocation loc) const {
  assert(ExpandLocStart.isValid() && MacroExpansionStart.isValid() &&
         "Not appropriate for token streams");
  assert(loc.isValid() && loc.isFileID());
  
  SourceManager &SM = PP.getSourceManager();
<<<<<<< HEAD
 // assert(SM.isInSLocAddrSpace(loc, MacroDefStart, MacroDefLength) &&
=======
  //assert(SM.isInSLocAddrSpace(loc, MacroDefStart, MacroDefLength) &&
>>>>>>> fc867435
  //       "Expected loc to come from the macro definition");

  unsigned relativeOffset = 0;
  SM.isInSLocAddrSpace(loc, MacroDefStart, MacroDefLength, &relativeOffset);
  return MacroExpansionStart.getLocWithOffset(relativeOffset);
}

/// \brief Finds the tokens that are consecutive (from the same FileID)
/// creates a single SLocEntry, and assigns SourceLocations to each token that
/// point to that SLocEntry. e.g for
///   assert(foo == bar);
/// There will be a single SLocEntry for the "foo == bar" chunk and locations
/// for the 'foo', '==', 'bar' tokens will point inside that chunk.
///
/// \arg begin_tokens will be updated to a position past all the found
/// consecutive tokens.
static void updateConsecutiveMacroArgTokens(SourceManager &SM,
                                            SourceLocation InstLoc,
                                            Token *&begin_tokens,
                                            Token * end_tokens) {
  assert(begin_tokens < end_tokens);

  SourceLocation FirstLoc = begin_tokens->getLocation();
  SourceLocation CurLoc = FirstLoc;

  // Compare the source location offset of tokens and group together tokens that
  // are close, even if their locations point to different FileIDs. e.g.
  //
  //  |bar    |  foo | cake   |  (3 tokens from 3 consecutive FileIDs)
  //  ^                    ^
  //  |bar       foo   cake|     (one SLocEntry chunk for all tokens)
  //
  // we can perform this "merge" since the token's spelling location depends
  // on the relative offset.

  Token *NextTok = begin_tokens + 1;
  for (; NextTok < end_tokens; ++NextTok) {
    SourceLocation NextLoc = NextTok->getLocation();
    if (CurLoc.isFileID() != NextLoc.isFileID())
      break; // Token from different kind of FileID.

    int RelOffs;
    if (!SM.isInSameSLocAddrSpace(CurLoc, NextLoc, &RelOffs))
      break; // Token from different local/loaded location.
    // Check that token is not before the previous token or more than 50
    // "characters" away.
    if (RelOffs < 0 || RelOffs > 50)
      break;
    CurLoc = NextLoc;
  }

  // For the consecutive tokens, find the length of the SLocEntry to contain
  // all of them.
  Token &LastConsecutiveTok = *(NextTok-1);
  int LastRelOffs = 0;
  SM.isInSameSLocAddrSpace(FirstLoc, LastConsecutiveTok.getLocation(),
                           &LastRelOffs);
  unsigned FullLength = LastRelOffs + LastConsecutiveTok.getLength();

  // Create a macro expansion SLocEntry that will "contain" all of the tokens.
  SourceLocation Expansion =
      SM.createMacroArgExpansionLoc(FirstLoc, InstLoc,FullLength);

  // Change the location of the tokens from the spelling location to the new
  // expanded location.
  for (; begin_tokens < NextTok; ++begin_tokens) {
    Token &Tok = *begin_tokens;
    int RelOffs = 0;
    SM.isInSameSLocAddrSpace(FirstLoc, Tok.getLocation(), &RelOffs);
    Tok.setLocation(Expansion.getLocWithOffset(RelOffs));
  }
}

/// \brief Creates SLocEntries and updates the locations of macro argument
/// tokens to their new expanded locations.
///
/// \param ArgIdDefLoc the location of the macro argument id inside the macro
/// definition.
/// \param Tokens the macro argument tokens to update.
void TokenLexer::updateLocForMacroArgTokens(SourceLocation ArgIdSpellLoc,
                                            Token *begin_tokens,
                                            Token *end_tokens) {
  SourceManager &SM = PP.getSourceManager();

  SourceLocation InstLoc =
      getExpansionLocForMacroDefLoc(ArgIdSpellLoc);
  
  while (begin_tokens < end_tokens) {
    // If there's only one token just create a SLocEntry for it.
    if (end_tokens - begin_tokens == 1) {
      Token &Tok = *begin_tokens;
      Tok.setLocation(SM.createMacroArgExpansionLoc(Tok.getLocation(),
                                                    InstLoc,
                                                    Tok.getLength()));
      return;
    }

    updateConsecutiveMacroArgTokens(SM, InstLoc, begin_tokens, end_tokens);
  }
}

void TokenLexer::PropagateLineStartLeadingSpaceInfo(Token &Result) {
  AtStartOfLine = Result.isAtStartOfLine();
  HasLeadingSpace = Result.hasLeadingSpace();
}
void TokenLexer::makeCachedExpansion(MacroInfo *MI)
{
  //llvm::errs() << "makeCachedExpansion start\n";

  MI->setNoExpansionCacheValid(true);
  MI->setExpansionCacheValid(false);
  //long i = distance(MI->no_expansion_tokens_begin(),
  //                 MI->no_expansion_tokens_end());
  //llvm::errs() << "NOT expanded size is " << i << "\n";

  auto startLoc = Tokens[0].getLocation();
  for (auto iter = MI->no_expansion_tokens_begin();
       iter != MI->no_expansion_tokens_end(); ++iter)
  {
    IdentifierInfo *II = iter->getIdentifierInfo();
    if (!II) {
      //llvm::errs() << iter->getName() << "\n";
      MI->addTokenToExpansionCache(*iter);
      continue;
    }

    //llvm::errs() << II->getName() << "\n";

    MacroInfo *m = PP.getMacroInfo(II);
    if (!m || !m->isExpansionCacheValid()) {
      MI->addTokenToExpansionCache(*iter);
      continue;
    }

    MI->addTokensToExpansionCache(iter->getFlags(), m->expansion_tokens_begin(),
                                  m->expansion_tokens_end());

    // TODO set proper source locations for its tokens
    for (auto tok = MI->expansion_tokens_begin();
         tok != MI->expansion_tokens_end(); ++tok) {

    }

    MacroInfo::addDependency(MI, m);

  }

  // forcibly recount length of this macro;


  //llvm::errs() << "makeCachedExpansion end\n";
  MI->setExpansionCacheValid(true);
}<|MERGE_RESOLUTION|>--- conflicted
+++ resolved
@@ -282,7 +282,7 @@
       else
         ResultArgToks = ArgTok;  // Use non-preexpanded tokens.
 
-      llvm::errs() << ArgTok->getName() << "\n";
+      //llvm::errs() << ArgTok->getName() << "\n";
       // If the arg token expanded into anything, append it.
       if (ResultArgToks->isNot(tok::eof)) {
         unsigned FirstResult = ResultToks.size();
@@ -428,18 +428,6 @@
 /// Lex - Lex and return a token from this macro stream.
 ///
 bool TokenLexer::Lex(Token &Tok) {
-<<<<<<< HEAD
-=======
-  // let's consider simplest case
-  if (CurToken == 0 && ReadingCachePos == 0 && Macro && Macro->isObjectLike()) {
-    //ReadingFromExpansionCache = false;
-    if (Macro->isExpansionCacheValid()) {
-      Tokens = &*Macro->expansion_tokens_begin();
-      NumTokens = Macro->getExpCache().size();
-    }
-  }
-
->>>>>>> fc867435
   // Lexing off the end of the macro, pop this macro off the expansion stack.
   if (isAtEnd()) {
     // If this is a macro (not a token stream), mark the macro enabled now
@@ -461,9 +449,9 @@
     return result;
   }
 
-  /*if (ReadingFromExpansionCache) {
+  if (ReadingFromExpansionCache) {
     return LexCachedExpansion(Tok);
-  }*/
+  }
 
   SourceManager &SM = PP.getSourceManager();
 
@@ -510,12 +498,8 @@
                                       Tok.getLength());
     } else {
       auto loc = Tok.getLocation();
-<<<<<<< HEAD
-      Tok.setLocation(SourceLocation::getFromRawEncoding(loc.getRawEncoding() & 0x7FFFFFFFU));
-=======
       Tok.setLocation(SourceLocation::getFromRawEncoding(
               loc.getRawEncoding() & 0x7FFFFFFFU));
->>>>>>> fc867435
       instLoc = getExpansionLocForMacroDefLoc(Tok.getLocation());
     }
 
@@ -554,14 +538,8 @@
       PP.HandlePoisonedIdentifier(Tok);
     }
 
-<<<<<<< HEAD
     if (!DisableMacroExpansion && II->isHandleIdentifierCase())
       return PP.HandleIdentifier(Tok);
-=======
-    if (!DisableMacroExpansion && II->isHandleIdentifierCase()) {
-      return PP.HandleIdentifier(Tok);
-    }
->>>>>>> fc867435
   }
 
   // Otherwise, return a normal token.
@@ -764,24 +742,15 @@
 unsigned TokenLexer::isNextTokenLParen() const {
   // Out of tokens?
   // TODO here need proper answer while using cache
-<<<<<<< HEAD
-=======
-  //llvm::errs() << "TokenLexer::isNextTokenLParen\n";
->>>>>>> fc867435
   if (isAtEnd())
     return 2;
-  return (!ReadingFromExpansionCache) ? Tokens[CurToken].is(tok::l_paren) :
-          Macro->getExpCache()[ReadingCachePos].is(tok::l_paren);
+  return Tokens[CurToken].is(tok::l_paren);
 }
 
 /// isParsingPreprocessorDirective - Return true if we are in the middle of a
 /// preprocessor directive.
 bool TokenLexer::isParsingPreprocessorDirective() const {
   // TODO here need proper answer while using cache
-<<<<<<< HEAD
-=======
-  //llvm::errs() << "TokenLexer::isParsingPreprocessorDirective\n";
->>>>>>> fc867435
   return Tokens[NumTokens-1].is(tok::eod) && !isAtEnd();
 }
 
@@ -815,11 +784,7 @@
   assert(loc.isValid() && loc.isFileID());
   
   SourceManager &SM = PP.getSourceManager();
-<<<<<<< HEAD
- // assert(SM.isInSLocAddrSpace(loc, MacroDefStart, MacroDefLength) &&
-=======
-  //assert(SM.isInSLocAddrSpace(loc, MacroDefStart, MacroDefLength) &&
->>>>>>> fc867435
+  // assert(SM.isInSLocAddrSpace(loc, MacroDefStart, MacroDefLength) &&
   //       "Expected loc to come from the macro definition");
 
   unsigned relativeOffset = 0;
